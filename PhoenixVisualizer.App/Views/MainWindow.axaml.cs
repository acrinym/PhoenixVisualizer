using System;
using System.Collections.Generic;
using System.Linq;
using System.Threading.Tasks;
using Avalonia.Controls;
using Avalonia.Interactivity;
using Avalonia.Markup.Xaml;              // <-- manual XAML load
using Avalonia.Platform.Storage;
using Avalonia.Threading;
using PhoenixVisualizer.PluginHost;
using PhoenixVisualizer.Plugins.Avs;
<<<<<<< HEAD
using PhoenixVisualizer.Plugins.Ape.Phoenix;
using PhoenixVisualizer.PluginHost;
using Avalonia.Threading;
=======
using PhoenixVisualizer.Rendering;
>>>>>>> bb3e0318

namespace PhoenixVisualizer.Views;

public partial class MainWindow : Window
{
    // Strongly-typed reference to the render surface in XAML
    private RenderSurface? RenderSurfaceControl => this.FindControl<RenderSurface>("RenderHost");

    private static readonly string[] AudioPatterns = { "*.mp3", "*.wav", "*.flac", "*.ogg" };

    public MainWindow()
    {
<<<<<<< HEAD
        InitializeComponent();
        
        // Defer plugin initialization until after the control tree is fully built
        Dispatcher.UIThread.Post(() => InitializePlugin(), DispatcherPriority.Loaded);
        
=======
        // Manually load XAML so we don't depend on generated InitializeComponent()
        AvaloniaXamlLoader.Load(this);

        // Wire runtime UI updates if the render surface is present
>>>>>>> bb3e0318
        if (RenderSurfaceControl is not null)
        {
            // FPS
            RenderSurfaceControl.FpsChanged += fps =>
            {
                var lbl = this.FindControl<TextBlock>("LblFps");
                if (lbl is not null)
                {
                    Dispatcher.UIThread.Post(
                        () => lbl.Text = $"FPS: {fps:F1}",
                        DispatcherPriority.Background
                    );
                }
            };

            // BPM
            RenderSurfaceControl.BpmChanged += bpm =>
            {
                var lbl = this.FindControl<TextBlock>("LblBpm");
                if (lbl is not null)
                {
                    Dispatcher.UIThread.Post(
                        () => lbl.Text = $"BPM: {bpm:F1}",
                        DispatcherPriority.Background
                    );
                }
            };

            // Position (current / total)
            RenderSurfaceControl.PositionChanged += (pos, len) =>
            {
                var lbl = this.FindControl<TextBlock>("LblTime");
                if (lbl is not null)
                {
                    string cur = TimeSpan.FromSeconds(pos).ToString(@"mm\\:ss");
                    string tot = TimeSpan.FromSeconds(len).ToString(@"mm\\:ss");
                    Dispatcher.UIThread.Post(
                        () => lbl.Text = $"{cur} / {tot}",
                        DispatcherPriority.Background
                    );
                }
            };

            // Plugin ComboBox: populate from registry, fallback to AVS
            var combo = this.FindControl<ComboBox>("CmbPlugin");
            if (combo is not null)
            {
                var plugins = PluginRegistry.Available?.ToList()
                              ?? new List<(string id, string displayName)>();

                if (plugins.Count > 0)
                {
                    combo.ItemsSource = plugins.Select(p => p.displayName).ToList();
                    combo.SelectedIndex = 0;

                    // Set initial plugin
                    var first = PluginRegistry.Create(plugins[0].id);
                    RenderSurfaceControl.SetPlugin(first ?? new AvsVisualizerPlugin());

                    combo.SelectionChanged += (_, _) =>
                    {
                        if (RenderSurfaceControl is null) return;
                        int idx = combo.SelectedIndex;
                        if (idx >= 0 && idx < plugins.Count)
                        {
                            var plug = PluginRegistry.Create(plugins[idx].id)
                                       ?? new AvsVisualizerPlugin();
                            RenderSurfaceControl.SetPlugin(plug);
                        }
                    };
                }
                else
                {
                    // Fallback: no registry entries — default to AVS and disable the combo
                    combo.ItemsSource = new[] { "AVS (built-in)" };
                    combo.SelectedIndex = 0;
                    RenderSurfaceControl.SetPlugin(new AvsVisualizerPlugin());
                    combo.IsEnabled = false;
                }
            }
        }
    }
    
    private void InitializePlugin()
    {
        // Set default plugin after controls are ready
        // TODO: Load from settings/config file
        if (RenderSurfaceControl is not null)
        {
            var plugin = new AvsVisualizerPlugin(); // Default to AVS Engine
            RenderSurfaceControl.SetPlugin(plugin);
        }
    }

    private async void OnOpenClick(object? sender, RoutedEventArgs e)
    {
        if (RenderSurfaceControl is null) return;

        var files = await this.StorageProvider.OpenFilePickerAsync(
            new FilePickerOpenOptions
            {
                Title = "Open Audio File",
                AllowMultiple = false,
                FileTypeFilter = new List<FilePickerFileType>
                {
                    new FilePickerFileType("Audio") { Patterns = AudioPatterns }
                }
            });

        var file = files.Count > 0 ? files[0] : null;
        if (file is null) return;
<<<<<<< HEAD
        // Open audio file on UI thread since RenderSurfaceControl is a UI control
        RenderSurfaceControl.Open(file.Path.LocalPath);
    }

    private void OnPlayClick(object? sender, RoutedEventArgs e)
    {
        if (RenderSurfaceControl is null) return;
        
        RenderSurfaceControl.Play();
        
        // Show feedback
        var lbl = this.FindControl<TextBlock>("LblFps");
        if (lbl is not null)
        {
            lbl.Text = "Playing...";
            // Clear after 2 seconds
            Dispatcher.UIThread.Post(async () => 
            {
                await Task.Delay(2000);
                lbl.Text = "";
            }, DispatcherPriority.Background);
        }
    }
=======

        await Task.Run(() => RenderSurfaceControl.Open(file.Path.LocalPath));
    }

    private void OnPlayClick(object? sender, RoutedEventArgs e)  => RenderSurfaceControl?.Play();
    private void OnPauseClick(object? sender, RoutedEventArgs e) => RenderSurfaceControl?.Pause();
    private void OnStopClick(object? sender, RoutedEventArgs e)  => RenderSurfaceControl?.Stop();
>>>>>>> bb3e0318

    private async void OnSettingsClick(object? sender, RoutedEventArgs e)
    {
        var dlg = new SettingsWindow();
        await dlg.ShowDialog(this);
    }

    private void OnLoadPreset(object? sender, RoutedEventArgs e)
    {
        var tb = this.FindControl<TextBox>("TxtPreset");
<<<<<<< HEAD
        if (tb is null) return;
        
        // Load preset into the active AVS Engine via RenderSurface
        if (RenderSurfaceControl is not null)
        {
            // Get the current plugin and load preset if it's an AVS plugin
            var currentPlugin = RenderSurfaceControl.GetCurrentPlugin();
            if (currentPlugin is IAvsHostPlugin avsPlugin)
            {
                avsPlugin.LoadPreset(tb.Text ?? string.Empty);
                
                // Show feedback
                var lbl = this.FindControl<TextBlock>("LblFps");
                if (lbl is not null)
                {
                    lbl.Text = "Preset loaded!";
                    Dispatcher.UIThread.Post(async () => 
                    {
                        await Task.Delay(2000);
                        lbl.Text = "";
                    }, DispatcherPriority.Background);
                }
            }
        }
    }
    
    private async void OnSettingsClick(object? sender, RoutedEventArgs e)
    {
        // Open settings dialog
        var settingsWindow = new SettingsWindow();
        var result = await settingsWindow.ShowDialog<string>(this);
        
        if (result != null)
        {
            // Apply the selected plugin if it changed
            if (settingsWindow.SelectedPlugin != GetCurrentPluginType())
            {
                ApplyPluginFromSettings(settingsWindow.SelectedPlugin);
                
                // Show feedback
                var lbl = this.FindControl<TextBlock>("LblFps");
                if (lbl is not null)
                {
                    lbl.Text = $"Plugin changed to: {GetPluginDisplayName(settingsWindow.SelectedPlugin)}";
                    Dispatcher.UIThread.Post(async () => 
                    {
                        await Task.Delay(3000);
                        lbl.Text = "";
                    }, DispatcherPriority.Background);
                }
            }
        }
    }
    
    private string GetCurrentPluginType()
    {
        // Determine current plugin type from RenderSurface
        if (RenderSurfaceControl is not null)
        {
            // This is a simplified check - in a real app you'd store the plugin type
            return "avs"; // Default for now
        }
        return "avs";
    }
    
    private void ApplyPluginFromSettings(string pluginType)
    {
        if (RenderSurfaceControl is null) return;
        
        IVisualizerPlugin plugin = pluginType switch
        {
            "phoenix" => new PhoenixPlugin(),
            _ => new AvsVisualizerPlugin()
        };
        
        RenderSurfaceControl.SetPlugin(plugin);
    }
    
    private string GetPluginDisplayName(string pluginType)
    {
        return pluginType switch
        {
            "phoenix" => "Phoenix Visualizer",
            _ => "AVS Engine"
        };
=======
        if (tb is null || RenderSurfaceControl is null) return;

        // Prefer registry AVS; fallback to built-in
        var plugin = PluginRegistry.Create("vis_avs") as AvsVisualizerPlugin
                     ?? new AvsVisualizerPlugin();

        RenderSurfaceControl.SetPlugin(plugin);
        plugin.LoadPreset(tb.Text ?? string.Empty);
>>>>>>> bb3e0318
    }
}<|MERGE_RESOLUTION|>--- conflicted
+++ resolved
@@ -9,13 +9,7 @@
 using Avalonia.Threading;
 using PhoenixVisualizer.PluginHost;
 using PhoenixVisualizer.Plugins.Avs;
-<<<<<<< HEAD
-using PhoenixVisualizer.Plugins.Ape.Phoenix;
-using PhoenixVisualizer.PluginHost;
-using Avalonia.Threading;
-=======
 using PhoenixVisualizer.Rendering;
->>>>>>> bb3e0318
 
 namespace PhoenixVisualizer.Views;
 
@@ -28,18 +22,10 @@
 
     public MainWindow()
     {
-<<<<<<< HEAD
-        InitializeComponent();
-        
-        // Defer plugin initialization until after the control tree is fully built
-        Dispatcher.UIThread.Post(() => InitializePlugin(), DispatcherPriority.Loaded);
-        
-=======
         // Manually load XAML so we don't depend on generated InitializeComponent()
         AvaloniaXamlLoader.Load(this);
 
         // Wire runtime UI updates if the render surface is present
->>>>>>> bb3e0318
         if (RenderSurfaceControl is not null)
         {
             // FPS
@@ -151,31 +137,6 @@
 
         var file = files.Count > 0 ? files[0] : null;
         if (file is null) return;
-<<<<<<< HEAD
-        // Open audio file on UI thread since RenderSurfaceControl is a UI control
-        RenderSurfaceControl.Open(file.Path.LocalPath);
-    }
-
-    private void OnPlayClick(object? sender, RoutedEventArgs e)
-    {
-        if (RenderSurfaceControl is null) return;
-        
-        RenderSurfaceControl.Play();
-        
-        // Show feedback
-        var lbl = this.FindControl<TextBlock>("LblFps");
-        if (lbl is not null)
-        {
-            lbl.Text = "Playing...";
-            // Clear after 2 seconds
-            Dispatcher.UIThread.Post(async () => 
-            {
-                await Task.Delay(2000);
-                lbl.Text = "";
-            }, DispatcherPriority.Background);
-        }
-    }
-=======
 
         await Task.Run(() => RenderSurfaceControl.Open(file.Path.LocalPath));
     }
@@ -183,7 +144,6 @@
     private void OnPlayClick(object? sender, RoutedEventArgs e)  => RenderSurfaceControl?.Play();
     private void OnPauseClick(object? sender, RoutedEventArgs e) => RenderSurfaceControl?.Pause();
     private void OnStopClick(object? sender, RoutedEventArgs e)  => RenderSurfaceControl?.Stop();
->>>>>>> bb3e0318
 
     private async void OnSettingsClick(object? sender, RoutedEventArgs e)
     {
@@ -194,93 +154,6 @@
     private void OnLoadPreset(object? sender, RoutedEventArgs e)
     {
         var tb = this.FindControl<TextBox>("TxtPreset");
-<<<<<<< HEAD
-        if (tb is null) return;
-        
-        // Load preset into the active AVS Engine via RenderSurface
-        if (RenderSurfaceControl is not null)
-        {
-            // Get the current plugin and load preset if it's an AVS plugin
-            var currentPlugin = RenderSurfaceControl.GetCurrentPlugin();
-            if (currentPlugin is IAvsHostPlugin avsPlugin)
-            {
-                avsPlugin.LoadPreset(tb.Text ?? string.Empty);
-                
-                // Show feedback
-                var lbl = this.FindControl<TextBlock>("LblFps");
-                if (lbl is not null)
-                {
-                    lbl.Text = "Preset loaded!";
-                    Dispatcher.UIThread.Post(async () => 
-                    {
-                        await Task.Delay(2000);
-                        lbl.Text = "";
-                    }, DispatcherPriority.Background);
-                }
-            }
-        }
-    }
-    
-    private async void OnSettingsClick(object? sender, RoutedEventArgs e)
-    {
-        // Open settings dialog
-        var settingsWindow = new SettingsWindow();
-        var result = await settingsWindow.ShowDialog<string>(this);
-        
-        if (result != null)
-        {
-            // Apply the selected plugin if it changed
-            if (settingsWindow.SelectedPlugin != GetCurrentPluginType())
-            {
-                ApplyPluginFromSettings(settingsWindow.SelectedPlugin);
-                
-                // Show feedback
-                var lbl = this.FindControl<TextBlock>("LblFps");
-                if (lbl is not null)
-                {
-                    lbl.Text = $"Plugin changed to: {GetPluginDisplayName(settingsWindow.SelectedPlugin)}";
-                    Dispatcher.UIThread.Post(async () => 
-                    {
-                        await Task.Delay(3000);
-                        lbl.Text = "";
-                    }, DispatcherPriority.Background);
-                }
-            }
-        }
-    }
-    
-    private string GetCurrentPluginType()
-    {
-        // Determine current plugin type from RenderSurface
-        if (RenderSurfaceControl is not null)
-        {
-            // This is a simplified check - in a real app you'd store the plugin type
-            return "avs"; // Default for now
-        }
-        return "avs";
-    }
-    
-    private void ApplyPluginFromSettings(string pluginType)
-    {
-        if (RenderSurfaceControl is null) return;
-        
-        IVisualizerPlugin plugin = pluginType switch
-        {
-            "phoenix" => new PhoenixPlugin(),
-            _ => new AvsVisualizerPlugin()
-        };
-        
-        RenderSurfaceControl.SetPlugin(plugin);
-    }
-    
-    private string GetPluginDisplayName(string pluginType)
-    {
-        return pluginType switch
-        {
-            "phoenix" => "Phoenix Visualizer",
-            _ => "AVS Engine"
-        };
-=======
         if (tb is null || RenderSurfaceControl is null) return;
 
         // Prefer registry AVS; fallback to built-in
@@ -289,6 +162,5 @@
 
         RenderSurfaceControl.SetPlugin(plugin);
         plugin.LoadPreset(tb.Text ?? string.Empty);
->>>>>>> bb3e0318
     }
 }