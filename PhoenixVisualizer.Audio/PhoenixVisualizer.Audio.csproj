--- conflicted
+++ resolved
@@ -11,17 +11,9 @@
   </ItemGroup>
 
   <ItemGroup>
-<<<<<<< HEAD
-    <PackageReference Include="NAudio" Version="2.2.1" />
-    <PackageReference Include="NAudio.Core" Version="2.2.1" />
-    <PackageReference Include="NAudio.WinMM" Version="2.2.1" />
-    <PackageReference Include="NAudio.Lame" Version="2.1.0" />
-    <PackageReference Include="NAudio.Vorbis" Version="1.5.0" />
-=======
     <PackageReference Include="ManagedBass" Version="3.1.1" />
     <PackageReference Include="ManagedBass.Fx" Version="3.1.1" />
     <PackageReference Include="NAudio" Version="2.2.1" />
->>>>>>> bb3e0318
   </ItemGroup>
 
 </Project>